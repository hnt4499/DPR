"""
A general set of data utilities for both biencoder and reader models.
"""

import os
import json
import glob
import math
import pickle
import logging
import collections
import multiprocessing
from functools import partial
from typing import List, Tuple, Dict, Optional, Iterable

import torch
from torch import Tensor as T
from tqdm import tqdm
import numpy as np

from dpr.utils.data_utils import Tensorizer, read_serialized_data_from_files
from .answers_processing import get_expanded_answer

logger = logging.getLogger()


class TokenizedWikipediaPassages(object):
    """
    Container for all tokenized wikipedia passages.
    """
    def __init__(self, data_file):
<<<<<<< HEAD
=======
        logger.info("Reading **entire** tokenized passages into memory.")
>>>>>>> 3b327ddd
        self.data_files = glob.glob(data_file)
        logger.info(f"Data files: {self.data_files}")

        # Read data
<<<<<<< HEAD
        self.data = None
        self.id2idx = None

    def load_data(self):
        if self.data is None:
            logger.info("Reading **entire** tokenized passages into memory.")
            self.data = []
            self.id2idx = {}  # index mapping

            for shard_id, data_file in enumerate(self.data_files):
                logger.info(f"Reading file {data_file}")
                with open(data_file, "rb") as fin:
                    shard_data = pickle.load(fin)
                    self.data.append(shard_data)

                    # Index mapping
                    for idx, passage_id in enumerate(shard_data["id"]):
                        assert passage_id not in self.id2idx
                        self.id2idx[passage_id] = [shard_id, idx]

            logger.info(f"Done. Number of passages: {sum(len(shard_data['id']) for shard_data in self.data)}")

    def get_tokenized_data(self, id):
        if self.data is None:
            self.load_data()

=======
        self.data = []
        self.id2idx = {}  # index mapping

        for shard_id, data_file in enumerate(self.data_files):
            logger.info(f"Reading file {data_file}")
            with open(data_file, "rb") as fin:
                shard_data = pickle.load(fin)
                self.data.append(shard_data)

                # Index mapping
                for idx, passage_id in enumerate(shard_data["id"]):
                    assert passage_id not in self.id2idx
                    self.id2idx[passage_id] = [shard_id, idx]

        logger.info(f"Done. Number of passages: {sum(len(shard_data['id']) for shard_data in self.data)}")

    def get_tokenized_data(self, id):
>>>>>>> 3b327ddd
        shard_id, idx = self.id2idx[id]
        shard_data = self.data[shard_id]
        # Retrieve data
        text: np.ndarray = shard_data["text"][idx]
        text_length = shard_data["text_length"][idx]
        text = text[:text_length]  # remove padding

        title: np.ndarray = shard_data["title"][idx]
        title_length = shard_data["title_length"][idx]
        title = title[:title_length]  # remove padding

        return {"passage_token_ids": text, "title_token_ids": title}


class DataPassage(object):
    """
    Container to collect and cache all Q&A passages related attributes before generating the retriever/reader input
    """

    def __init__(
        self,
        id: str = None,
        text: str = None,
        title: str = None,
        score: float = None,
        has_answer: bool = None,
    ):

        self.id = id  # passage ID
        self.is_gold = False  # whether this is exactly a gold passage
        self.is_from_gold = False  # whether this is from the gold passage (or same article as of the gold passage)

        # String passage representations; used for double checking only
        self.passage_text = text
        self.title = title

        # Other information
        self.score = score
        self.has_answer = has_answer
        self.answers_spans = None

        # Token ids
        self.question_token_ids = None
        self.title_token_ids = None
        self.passage_token_ids = None

        # For backward compatibility
        self.sequence_ids = None
        self.passage_offset = None

    def load_tokens(self, question_token_ids=None, title_token_ids=None, passage_token_ids=None):
        """
        All these arrays are expected to be numpy array.
        """
        if question_token_ids is not None:
            self.question_token_ids = question_token_ids
        if title_token_ids is not None:
            self.title_token_ids = title_token_ids
        if passage_token_ids is not None:
            self.passage_token_ids = passage_token_ids

    def on_serialize(self, remove_tokens=True):
        self.passage_text = None
        self.title = None

        # We only keep question token ids; the other two can be retrieved from the "unified" dataset
        if remove_tokens:
            self.title_token_ids = None
            self.passage_token_ids = None
        if isinstance(self.question_token_ids, T):
            self.question_token_ids = self.question_token_ids.numpy()

    def on_deserialize(self):
        # Do nothing
        pass


class DataSample(object):
    """
    Container to collect all Q&A passages data per single question
    """

    def __init__(
        self,
        question: str,
        answers: List[str],  # all answers
        orig_answers: List[str],
        expanded_answers: List[List[str]],
        positive_passages: List[DataPassage] = [],
        negative_passages: List[DataPassage] = [],
        bm25_positive_passages: List[DataPassage] = [],
        bm25_negative_passages: List[DataPassage] = [],
    ):
        self.question = question
        self.answers = answers  # all answers (including expanded set of answers)
        self.orig_answers = orig_answers  # original set of answers
        self.expanded_answers = expanded_answers  # expanded set of answers using heuristics

        self.positive_passages = positive_passages
        self.negative_passages = negative_passages

        self.bm25_positive_passages = bm25_positive_passages
        self.bm25_negative_passages = bm25_negative_passages

    def on_serialize(self):
        for passage in self.positive_passages + self.negative_passages + self.bm25_positive_passages + self.bm25_negative_passages:
            passage.on_serialize()

    def on_deserialize(self):
        for passage in self.positive_passages + self.negative_passages + self.bm25_positive_passages + self.bm25_negative_passages:
            passage.on_deserialize()


class GeneralDataset(torch.utils.data.Dataset):
    """
    General-purpose dataset for both retriever (biencoder) and reader. Input data is expected to be output of a
    trained retriever.
    """
    def __init__(
        self,
        mode: str,
        files: str,
        wiki_data: TokenizedWikipediaPassages,
        is_train: bool,
        gold_passages_src: str,
        tensorizer: Tensorizer,
        run_preprocessing: bool,
        num_workers: int,
        debugging: bool = False,
    ):
        """Initialize general dataset.

        :param mode: one of ["retriever", "reader"]. Dataset mode.
        :param files: either path to a single dataset file (*.json) or a glob pattern to preprocessed pickle (*.pkl) files.
        :param wiki_psgs_tokenized: glob path to the pre-tokenized wikipedia passages (*.pkl format).
        :param is_train: whether this dataset is training set or evaluation set. Different preprocess settings will be
            applied to different types of training sets.
        :param gold_passages_src: path to the gold passage file.
        :param tensorizer: initialized tensorizer.
        :param run_preprocessing: whether to perform preprocessing. Useful for DDP mode, where only one process should do
            preprocessing while other processes wait for its results.
        :param num_workers: number of workers for the preprocessing step.
        """
        self.mode = mode  # unused for now
        self.files = files
        self.wiki_data = wiki_data
        self.data = []
        self.is_train = is_train
        self.gold_passages_src = gold_passages_src
        self.tensorizer = tensorizer
        self.run_preprocessing = run_preprocessing
        self.num_workers = num_workers
        self.debugging = debugging

    def __getitem__(self, index):
        return self.data[index]

    def __len__(self):
        return len(self.data)

    def load_data(self):
        data_files = glob.glob(self.files)
        if len(data_files) == 0:
            raise RuntimeError("No data files found")
        preprocessed_data_files = self._get_preprocessed_files(data_files)

        if self.debugging:
            logger.info("Debugging mode is on. Restricting to at most 2 data files.")
            preprocessed_data_files = preprocessed_data_files[:2]

        logger.info(f"Reading data files: {preprocessed_data_files}")
        self.data = read_serialized_data_from_files(preprocessed_data_files)

    def _get_preprocessed_files(
        self,
        data_files: List,
    ):
        """
        Get preprocessed data files, if exist, or generate new ones.
        """

        serialized_files = [file for file in data_files if file.endswith(".pkl")]
        if len(serialized_files) > 0:
            return serialized_files
        assert len(data_files) == 1, "Only 1 source file pre-processing is supported."

        # Data may have been serialized and cached before, try to find ones from same dir
        def _find_cached_files(path: str):
            dir_path, base_name = os.path.split(path)
            base_name = base_name.replace(".json", "")
            out_file_prefix = os.path.join(dir_path, base_name)
            out_file_pattern = out_file_prefix + "*.pkl"
            return glob.glob(out_file_pattern), out_file_prefix

        serialized_files, out_file_prefix = _find_cached_files(data_files[0])
        if len(serialized_files) > 0:
            logger.info("Found preprocessed files. %s", serialized_files)
            return serialized_files

        # Preprocess data files as needed
        logger.info(
            "Data are not preprocessed for reader training. Start pre-processing ..."
        )

        # Start pre-processing and save results
        if self.run_preprocessing:
            # Temporarily disable auto-padding to save disk space usage of serialized files
            self.tensorizer.set_pad_to_max(False)
            serialized_files = preprocess_retriever_results(
                self.is_train,
                data_files[0],
                self.wiki_data,
                out_file_prefix,
                self.gold_passages_src,
                self.tensorizer,
                num_workers=self.num_workers,
                debugging=self.debugging,
            )
            self.tensorizer.set_pad_to_max(True)

            # Sync with other processes
            if torch.distributed.is_initialized():
                torch.distributed.barrier()
        else:
            # Sync with other processes
            torch.distributed.barrier()
            serialized_files, out_file_prefix = _find_cached_files(data_files[0])
        return serialized_files


def preprocess_retriever_results(
    is_train_set: bool,
    input_file: str,
    wiki_data: TokenizedWikipediaPassages,
    out_file_prefix: str,
    gold_passages_file: str,
    tensorizer: Tensorizer,
    num_workers: int = 8,
    double_check: bool = True,
    debugging: bool = False,
) -> List[str]:
    """
    Preprocess the dense retriever outputs (or any compatible file format) into the general retriever/reader input data and
    serializes them into a set of files.
    Conversion splits the input data into multiple chunks and processes them in parallel. Each chunk results are stored
    in a separate file with name out_file_prefix.{number}.pkl
    :param is_train_set: if the data should be processed for a train set (with applicable settings)
    :param input_file: path to a json file with data to convert
    :param wiki_data: pre-tokenized wikipedia passages.
    :param out_file_prefix: output path prefix.
    :param gold_passages_file: optional path for the 'gold passages & questions' file. Required to get best results for NQ
    :param tensorizer: Tensorizer object for text to model input tensors conversions
    :param num_workers: the number of parallel processes for conversion
    :param double_check: double check whether the pre-tokenized tokens are correct
    :return: path to serialized, preprocessed pickle files
    """
    with open(input_file, "r", encoding="utf-8") as f:
        samples = json.loads("".join(f.readlines()))
        if debugging:
            samples = samples[:1000]
    logger.info(
        "Loaded %d questions + retrieval results from %s", len(samples), input_file
    )

    ds_size = len(samples)
    step = max(math.ceil(ds_size / num_workers), 1)
    chunks = [samples[i : i + step] for i in range(0, ds_size, step)]
    chunks = [(i, chunks[i]) for i in range(len(chunks))]
    logger.info("Split data into %d chunks", len(chunks))

    # We only keep first 1000 passage texts of each chunk for double checking
    logger.info("Releasing memory...")
    c = 1000 if double_check else 0
    for _, chunk in chunks:
        if c >= len(chunk):
            continue
        for sample in chunk[c:]:
            for ctx in sample["ctxs"]:
                del ctx["title"]
                del ctx["text"]

    logger.info(f"Initializing {num_workers} workers")
    workers = multiprocessing.Pool(num_workers)

    processed = 0
    _parse_batch = partial(
        _preprocess_samples_by_chunk,
        wiki_data=wiki_data,
        out_file_prefix=out_file_prefix,
        gold_passages_file=gold_passages_file,
        tensorizer=tensorizer,
        is_train_set=is_train_set,
    )
    serialized_files = []
    for file_name in workers.map(_parse_batch, chunks):
        processed += 1
        serialized_files.append(file_name)
        logger.info("Chunks processed %d, data saved to %s", processed, file_name)
    logger.info("Preprocessed data stored in %s", serialized_files)

    return serialized_files


def _preprocess_samples_by_chunk(
    samples: List,
    wiki_data: TokenizedWikipediaPassages,
    out_file_prefix: str,
    gold_passages_file: str,
    tensorizer: Tensorizer,
    is_train_set: bool,
) -> str:
    chunk_id, samples = samples
    logger.info("Start batch %d", len(samples))
    iterator = _preprocess_retriever_data(
        samples,
        wiki_data,
        gold_passages_file,
        tensorizer,
        is_train_set=is_train_set,
    )

    # Gather results
    results = []
    for r in tqdm(iterator):
        r.on_serialize()
        results.append(r)

    out_file = out_file_prefix + "." + str(chunk_id) + ".pkl"
    with open(out_file, mode="wb") as f:
        logger.info("Serialize %d results to %s", len(results), out_file)
        pickle.dump(results, f)
    return out_file


# Configuration for reader model passage selection
PreprocessingCfg = collections.namedtuple(
    "PreprocessingCfg",
    [
        "skip_no_positives",
        "include_gold_passage",
        "gold_page_only_positives",
        "expand_answers",
        "max_bm25_posives",
        "max_bm25_negative",
    ],
)

DEFAULT_PREPROCESSING_CFG_TRAIN = PreprocessingCfg(
    skip_no_positives=True,
    include_gold_passage=False,  # whether to include the gold passage itself
    gold_page_only_positives=True,  # whether positive passages should only be from the gold passages
    expand_answers=True,  # expand the set of answers; see `answers_processing.py`
    max_bm25_posives=10,
    max_bm25_negative=30,
)


def _preprocess_retriever_data(
    samples: List[Dict],
    wiki_data: TokenizedWikipediaPassages,
    gold_info_file: Optional[str],
    tensorizer: Tensorizer,
    cfg: PreprocessingCfg = DEFAULT_PREPROCESSING_CFG_TRAIN,
    is_train_set: bool = True,
) -> Iterable[DataSample]:
    """
    Converts retriever results into general retriever/reader training data.
    :param samples: samples from the retriever's json file results
    :param gold_info_file: optional path for the 'gold passages & questions' file. Required to get best results for NQ
    :param tensorizer: Tensorizer object for text to model input tensors conversions
    :param cfg: PreprocessingCfg object with positive and negative passage selection parameters
    :param is_train_set: if the data should be processed as a train set
    :return: iterable of DataSample objects which can be consumed by the reader model
    """
    gold_passage_map, canonical_questions = (
        _get_gold_ctx_dict(gold_info_file) if gold_info_file is not None else ({}, {})
    )

    no_positive_passages = 0
    positives_from_gold = 0

    for sample in samples:
        question = sample["question"]
        if question in canonical_questions:
            question = canonical_questions[question]
        question_token_ids: np.ndarray = tensorizer.text_to_tensor(
            question, add_special_tokens=False,
        ).numpy()

        orig_answers = sample["answers"]
        if cfg.expand_answers:
            expanded_answers = [get_expanded_answer(answer) for answer in orig_answers]
        else:
            expanded_answers = []
        all_answers = orig_answers + sum(expanded_answers, [])

        positive_passages, negative_passages = _select_passages(
            wiki_data,
            sample,
            question,
            question_token_ids,
            orig_answers,
            expanded_answers,
            all_answers,
            tensorizer,
            gold_passage_map,
            cfg.gold_page_only_positives,
            cfg.include_gold_passage,
            is_train_set,
        )

        if is_train_set and len(positive_passages) == 0:
            no_positive_passages += 1
            if cfg.skip_no_positives:
                continue

        if next(iter(ctx for ctx in positive_passages if ctx.score == -1), None):
            positives_from_gold += 1

        yield DataSample(
            question,
            answers=all_answers,
            orig_answers=orig_answers,
            expanded_answers=expanded_answers,
            positive_passages=positive_passages,
            negative_passages=negative_passages,
        )

    logger.info("no positive passages samples: %d", no_positive_passages)
    logger.info("positive passages from gold samples: %d", positives_from_gold)


def _select_passages(
    wiki_data: TokenizedWikipediaPassages,
    sample: Dict,
    question: str,
    question_token_ids: np.ndarray,
    answers: List[str],
    expanded_answers: List[List[str]],
    all_answers: List[str],
    tensorizer: Tensorizer,
    gold_passage_map: Dict[str, DataPassage],
    gold_page_only_positives: bool,
    include_gold_passage: bool,
    is_train_set: bool,
) -> Tuple[List[DataPassage], List[DataPassage]]:
    """
    Select and process valid passages for training/evaluation.
    """

    ctxs = [DataPassage(**ctx) for ctx in sample["ctxs"]]
    ctxs = [
        _load_tokens_into_ctx(ctx, question_token_ids, wiki_data, tensorizer)
        for ctx in ctxs
    ]  # load question, passage title and passage tokens into the context object

    answers_token_ids: List[np.ndarray] = [
        tensorizer.text_to_tensor(a, add_special_tokens=False).numpy()
        for a in all_answers
    ]

    # Find answer spans for all passages
    ctxs: List[DataPassage] = [
        _find_answer_spans(
            tensorizer, ctx, question, all_answers, answers_token_ids,
            warn_if_no_answer=ctx.has_answer,  # warn if originally it contains answer string
            warn_if_has_answer=(not ctx.has_answer),  # warn if originally it does NOT contain answer string
        )
        for ctx in ctxs
    ]

    # Filter positives and negatives using distant supervision
    positive_samples = list(filter(lambda ctx: ctx.has_answer, ctxs))
    negative_samples = list(filter(lambda ctx: not ctx.has_answer, ctxs))

    # Filter unwanted positive passages if training
    if is_train_set:
        selected_positive_ctxs: List[DataPassage] = []
        # Get positives that are from gold positive passages
        for ctx in positive_samples:
            if gold_page_only_positives and _is_from_gold_wiki_page(gold_passage_map, ctx, ctx.title, question):
                selected_positive_ctxs.append(ctx)

        # Fallback to positive ctx not from gold passages
        if len(selected_positive_ctxs) == 0:
            selected_positive_ctxs = positive_samples

        # Optionally include gold passage itself if it is still not in the positives list
        if include_gold_passage:
            if question in gold_passage_map:
                gold_passage = gold_passage_map[question]
                gold_passage.is_gold = True
                gold_passage.has_answer = True  # assuming it has answer

                gold_passage = _find_answer_spans(
                    tensorizer, gold_passage, question, all_answers, answers_token_ids,
                    warn_if_no_answer=False
                )  # warn below

                if not gold_passage.has_answer:
                    logger.warning(
                        "No answer found in GOLD passage: passage='%s', question='%s', answers=%s, expanded_answers=%s",
                        gold_passage.passage_text,
                        question,
                        answers,
                        expanded_answers,
                    )
                selected_positive_ctxs.append(gold_passage)  # append anyway, since we need this for retriever (not reader)
            else:
                logger.warning(f"Question '{question}' has no gold positive")

    else:
        selected_positive_ctxs = positive_samples

    return selected_positive_ctxs, negative_samples


def _load_tokens_into_ctx(
    ctx: DataPassage,
    question_token_ids: np.ndarray,
    wiki_data: TokenizedWikipediaPassages,
    tensorizer: Tensorizer,
) -> DataPassage:
    tokens = wiki_data.get_tokenized_data(int(ctx.id))

    # Double check if needed
    if ctx.passage_text is not None:
        orig_passage_ids = tensorizer.text_to_tensor(
            ctx.passage_text, add_special_tokens=False,
        ).numpy()
        assert (orig_passage_ids == tokens["passage_token_ids"]).all()
        orig_title_ids = tensorizer.text_to_tensor(
            ctx.title, add_special_tokens=False,
        ).numpy()
        assert (orig_title_ids == tokens["title_token_ids"]).all()

    ctx.load_tokens(
        question_token_ids=question_token_ids, **tokens
    )  # load question, passage and passage title tokens

    # Remove redundant data
    ctx.on_serialize(remove_tokens=False)

    return ctx


def _find_answer_spans(
    tensorizer: Tensorizer,
    ctx: DataPassage,
    question: str,
    answers : List[str],
    answers_token_ids: List[List[int]],
    warn_if_no_answer: bool = False,
    warn_if_has_answer: bool = False,
):
    answer_spans = [
        _find_answer_positions(ctx.passage_token_ids, answers_token_ids[i])
        for i in range(len(answers))
    ]

    # flatten spans list
    answer_spans = [item for sublist in answer_spans for item in sublist]
    answers_spans = list(filter(None, answer_spans))
    ctx.answers_spans = answers_spans

    if len(answers_spans) == 0 and warn_if_no_answer:
        logger.warning(
            "No answer found in passage id=%s text=%s, title=%s, answers=%s, question=%s",
            ctx.id,
            tensorizer.tensor_to_text(torch.from_numpy(ctx.passage_token_ids)),
            tensorizer.tensor_to_text(torch.from_numpy(ctx.title_token_ids)),
            answers,
            question,
        )

    if len(answers_spans) > 0 and warn_if_has_answer:
        logger.warning("Answer FOUND in passage id=%s text=%s, title=%s, answers=%s, question=%s",
            ctx.id,
            tensorizer.tensor_to_text(torch.from_numpy(ctx.passage_token_ids)),
            tensorizer.tensor_to_text(torch.from_numpy(ctx.title_token_ids)),
            answers,
            question,
        )

    ctx.has_answer = bool(answers_spans)

    return ctx


def _find_answer_positions(ctx_ids: np.ndarray, answer: np.ndarray) -> List[Tuple[int, int]]:
    c_len = len(ctx_ids)
    a_len = len(answer)
    answer_occurences = []
    for i in range(0, c_len - a_len + 1):
        if (answer == ctx_ids[i : i + a_len]).all():
            answer_occurences.append((i, i + a_len - 1))
    return answer_occurences


def _get_gold_ctx_dict(file: str) -> Tuple[Dict[str, DataPassage], Dict[str, str]]:
    gold_passage_infos = (
        {}
    )  # question|question_tokens -> ReaderPassage (with title and gold ctx)

    # original NQ dataset has 2 forms of same question - original, and tokenized.
    # Tokenized form is not fully consisted with the original question if tokenized by some encoder tokenizers
    # Specifically, this is the case for the BERT tokenizer.
    # Depending of which form was used for retriever training and results generation, it may be useful to convert
    # all questions to the canonical original representation.
    original_questions = {}  # question from tokens -> original question (NQ only)

    with open(file, "r", encoding="utf-8") as f:
        logger.info("Reading file %s" % file)
        data = json.load(f)["data"]

    for sample in data:
        question = sample["question"]
        question_from_tokens = (
            sample["question_tokens"] if "question_tokens" in sample else question
        )
        original_questions[question_from_tokens] = question
        title = sample["title"].lower()
        context = sample["context"]  # Note: This one is cased
        rp = DataPassage(sample["example_id"], text=context, title=title)
        if question in gold_passage_infos:
            logger.info("Duplicate question %s", question)
            rp_exist = gold_passage_infos[question]
            logger.info(
                "Duplicate question gold info: title new =%s | old title=%s",
                title,
                rp_exist.title,
            )
            logger.info("Duplicate question gold info: new ctx =%s ", context)
            logger.info(
                "Duplicate question gold info: old ctx =%s ", rp_exist.passage_text
            )

        gold_passage_infos[question] = rp
        gold_passage_infos[question_from_tokens] = rp
    return gold_passage_infos, original_questions


def _is_from_gold_wiki_page(
    gold_passage_map: Dict[str, DataPassage], passage: DataPassage, passage_title: str, question: str
):
    gold_info = gold_passage_map.get(question, None)
    if gold_info is not None:
        is_from_gold_wiki_page = passage_title.lower() == gold_info.title.lower()
    else:
        is_from_gold_wiki_page = False

    passage.is_from_gold = is_from_gold_wiki_page
    return is_from_gold_wiki_page<|MERGE_RESOLUTION|>--- conflicted
+++ resolved
@@ -29,15 +29,10 @@
     Container for all tokenized wikipedia passages.
     """
     def __init__(self, data_file):
-<<<<<<< HEAD
-=======
-        logger.info("Reading **entire** tokenized passages into memory.")
->>>>>>> 3b327ddd
         self.data_files = glob.glob(data_file)
         logger.info(f"Data files: {self.data_files}")
 
         # Read data
-<<<<<<< HEAD
         self.data = None
         self.id2idx = None
 
@@ -64,25 +59,6 @@
         if self.data is None:
             self.load_data()
 
-=======
-        self.data = []
-        self.id2idx = {}  # index mapping
-
-        for shard_id, data_file in enumerate(self.data_files):
-            logger.info(f"Reading file {data_file}")
-            with open(data_file, "rb") as fin:
-                shard_data = pickle.load(fin)
-                self.data.append(shard_data)
-
-                # Index mapping
-                for idx, passage_id in enumerate(shard_data["id"]):
-                    assert passage_id not in self.id2idx
-                    self.id2idx[passage_id] = [shard_id, idx]
-
-        logger.info(f"Done. Number of passages: {sum(len(shard_data['id']) for shard_data in self.data)}")
-
-    def get_tokenized_data(self, id):
->>>>>>> 3b327ddd
         shard_id, idx = self.id2idx[id]
         shard_data = self.data[shard_id]
         # Retrieve data
@@ -563,7 +539,12 @@
         selected_positive_ctxs: List[DataPassage] = []
         # Get positives that are from gold positive passages
         for ctx in positive_samples:
-            if gold_page_only_positives and _is_from_gold_wiki_page(gold_passage_map, ctx, ctx.title, question):
+            if gold_page_only_positives and _is_from_gold_wiki_page(
+                    gold_passage_map,
+                    ctx,
+                    tensorizer.tensor_to_text(torch.from_numpy(ctx.title_token_ids)),
+                    question
+            ):
                 selected_positive_ctxs.append(ctx)
 
         # Fallback to positive ctx not from gold passages
